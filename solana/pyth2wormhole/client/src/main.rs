pub mod cli;

use std::fs::File;

use clap::Clap;
use log::{
    debug,
    error,
    info,
    warn,
    LevelFilter,
};
use solana_client::rpc_client::RpcClient;
use solana_program::pubkey::Pubkey;
use solana_sdk::{
    commitment_config::CommitmentConfig,
    signature::read_keypair_file,
};
use solana_transaction_status::UiTransactionEncoding;
use solitaire::{
    processors::seeded::Seeded,
    ErrBox,
};
use solitaire_client::Keypair;

use cli::{
    Action,
    Cli,
};

<<<<<<< HEAD
use pyth2wormhole::attest::P2WEmitter;
=======
use bridge::{
    accounts::{
        Bridge,
        FeeCollector,
        Sequence,
        SequenceDerivationData,
    },
    types::ConsistencyLevel,
    CHAIN_ID_SOLANA,
};

use pyth2wormhole::{
    attest::P2W_MAX_BATCH_SIZE,
    config::P2WConfigAccount,
    initialize::InitializeAccounts,
    set_config::SetConfigAccounts,
    AttestData,
    Pyth2WormholeConfig,
};

use p2w_sdk::P2WEmitter;

use crate::attestation_cfg::AttestationConfig;
>>>>>>> 3bb57de8

use pyth2wormhole_client::*;

pub const SEQNO_PREFIX: &'static str = "Program log: Sequence: ";

fn main() -> Result<(), ErrBox> {
    let cli = Cli::parse();
    init_logging(cli.log_level);

    let payer = read_keypair_file(&*shellexpand::tilde(&cli.payer))?;
    let rpc_client = RpcClient::new_with_commitment(cli.rpc_url, CommitmentConfig::finalized());

    let p2w_addr = cli.p2w_addr;

    let latest_blockhash = rpc_client.get_latest_blockhash()?;

    match cli.action {
        Action::Init {
            owner_addr,
            pyth_owner_addr,
            wh_prog,
        } => {
            let tx = gen_init_tx(
                payer,
                p2w_addr,
                owner_addr,
                wh_prog,
                pyth_owner_addr,
                latest_blockhash,
            )?;
            rpc_client.send_and_confirm_transaction_with_spinner(&tx)?;
        }
        Action::GetConfig => {
            println!("{:?}", get_config_account(&rpc_client, &p2w_addr)?);
        }
        Action::SetConfig {
            ref owner,
            new_owner_addr,
            new_wh_prog,
            new_pyth_owner_addr,
        } => {
            let tx = gen_set_config_tx(
                payer,
                p2w_addr,
                read_keypair_file(&*shellexpand::tilde(&owner))?,
		new_owner_addr,
		new_wh_prog,
                new_pyth_owner_addr,
                latest_blockhash,
            )?;
            rpc_client.send_and_confirm_transaction_with_spinner(&tx)?;
        }
        Action::Attest {
            ref attestation_cfg,
            n_retries,
        } => {
            // Load the attestation config yaml
            let attestation_cfg: AttestationConfig =
                serde_yaml::from_reader(File::open(attestation_cfg)?)?;

            handle_attest(&rpc_client, payer, p2w_addr, &attestation_cfg, n_retries)?;
        }
    }

    Ok(())
}

fn handle_attest(
    rpc_client: &RpcClient, // Needed for reading Pyth account data
    payer: Keypair,
    p2w_addr: Pubkey,
    attestation_cfg: &AttestationConfig,
    n_retries: usize,
) -> Result<(), ErrBox> {
    // Derive seeded accounts
    let emitter_addr = P2WEmitter::key(None, &p2w_addr);

    info!("Using emitter addr {}", emitter_addr);

    let config = get_config_account(rpc_client, &p2w_addr)?;

    let batch_count = {
        let whole_batches = attestation_cfg.symbols.len() / config.max_batch_size as usize;

        // Include  partial batch if there is a remainder
        if attestation_cfg.symbols.len() % config.max_batch_size as usize > 0 {
            whole_batches + 1
        } else {
            whole_batches
        }
    };

    debug!("Symbol config:\n{:#?}", attestation_cfg);

    info!(
        "{} symbols read, max batch size {}, dividing into {} batches",
        attestation_cfg.symbols.len(),
        config.max_batch_size,
        batch_count
    );

    let mut errors = Vec::new();

    // Reused for failed batch retries
    let mut batches: Vec<_> = attestation_cfg
        .symbols
        .as_slice()
        .chunks(config.max_batch_size as usize)
        .enumerate()
        .map(|(idx, symbols)| (idx + 1, symbols, 1))
        .collect();

    let mut batches4retry = Vec::new();

    // If no batches are scheduled for retry, the vector eventually drains
    while !batches.is_empty() {
        for (batch_no, symbols, attempt_no) in batches {
            let sym_msg_keypair = Keypair::new();
            info!(
                "Batch {}/{} contents: {:?}",
                batch_no,
                batch_count,
                symbols
                    .iter()
                    .map(|s| s
                        .name
                        .clone()
                        .unwrap_or(format!("unnamed product {:?}", s.product_addr)))
                    .collect::<Vec<_>>()
            );

            // Execute the transaction, obtain the resulting sequence
            // number. The and_then() calls enforce permissible error
            // handling location near loop end.
            let res = rpc_client
                .get_latest_blockhash()
                .map_err(|e| -> ErrBox { e.into() })
                .and_then(|latest_blockhash| {
                    let tx_signed = gen_attest_tx(
                        p2w_addr,
                        &config,
                        &payer,
                        symbols,
                        &Keypair::new(),
                        latest_blockhash,
                    )?;

                    rpc_client
                        .send_and_confirm_transaction_with_spinner(&tx_signed)
                        .map_err(|e| -> ErrBox { e.into() })
                })
                .and_then(|sig| {
                    rpc_client
                        .get_transaction(&sig, UiTransactionEncoding::Json)
                        .map_err(|e| -> ErrBox { e.into() })
                })
                .and_then(|this_tx| {
                    this_tx
                        .transaction
                        .meta
                        .and_then(|meta| meta.log_messages)
                        .and_then(|logs| {
                            let mut seqno = None;
                            for log in logs {
                                if log.starts_with(SEQNO_PREFIX) {
                                    seqno = Some(log.replace(SEQNO_PREFIX, ""));
                                    break;
                                }
                            }
                            seqno
                        })
                        .ok_or_else(|| format!("No seqno in program logs").into())
                });

            // Individual batch errors mustn't prevent other batches from being sent.
            match res {
                Ok(seqno) => {
                    println!("Sequence number: {}", seqno);
                    info!("Batch {}/{}: OK, seqno {}", batch_no, batch_count, seqno);
                }
                Err(e) => {
                    let msg = format!(
                        "Batch {}/{} tx error (attempt {} of {}): {}",
                        batch_no,
                        batch_count,
                        attempt_no,
                        n_retries + 1,
                        e.to_string()
                    );
                    warn!("{}", &msg);

                    if attempt_no < n_retries + 1 {
                        // Schedule this batch for a retry if we have retries left
                        batches4retry.push((batch_no, symbols, attempt_no + 1));
                    } else {
                        // This batch failed all attempts, note the error but do not schedule for retry
                        error!(
                            "Batch {}/{}: All {} attempts failed",
                            batch_no,
                            batch_count,
                            n_retries + 1
                        );
                        errors.push(msg);
                    }
                }
            }
        }

        // Batches scheduled for retry become the list of batches for
        // next attempt round, clear retry vec for future failed attempts.
        batches = batches4retry;
        batches4retry = Vec::new();
    }

    if !errors.is_empty() {
        let err_list = errors.join("\n");

        Err(format!(
            "{} of {} batches failed:\n{}",
            errors.len(),
            batch_count,
            err_list
        )
        .into())
    } else {
        Ok(())
    }
}

fn init_logging(verbosity: u32) {
    use LevelFilter::*;
    let filter = match verbosity {
        0..=1 => Error,
        2 => Warn,
        3 => Info,
        4 => Debug,
        _other => Trace,
    };

    env_logger::builder().filter_level(filter).init();
}<|MERGE_RESOLUTION|>--- conflicted
+++ resolved
@@ -28,33 +28,7 @@
     Cli,
 };
 
-<<<<<<< HEAD
-use pyth2wormhole::attest::P2WEmitter;
-=======
-use bridge::{
-    accounts::{
-        Bridge,
-        FeeCollector,
-        Sequence,
-        SequenceDerivationData,
-    },
-    types::ConsistencyLevel,
-    CHAIN_ID_SOLANA,
-};
-
-use pyth2wormhole::{
-    attest::P2W_MAX_BATCH_SIZE,
-    config::P2WConfigAccount,
-    initialize::InitializeAccounts,
-    set_config::SetConfigAccounts,
-    AttestData,
-    Pyth2WormholeConfig,
-};
-
 use p2w_sdk::P2WEmitter;
-
-use crate::attestation_cfg::AttestationConfig;
->>>>>>> 3bb57de8
 
 use pyth2wormhole_client::*;
 
@@ -100,8 +74,8 @@
                 payer,
                 p2w_addr,
                 read_keypair_file(&*shellexpand::tilde(&owner))?,
-		new_owner_addr,
-		new_wh_prog,
+                new_owner_addr,
+                new_wh_prog,
                 new_pyth_owner_addr,
                 latest_blockhash,
             )?;
@@ -172,7 +146,6 @@
     // If no batches are scheduled for retry, the vector eventually drains
     while !batches.is_empty() {
         for (batch_no, symbols, attempt_no) in batches {
-            let sym_msg_keypair = Keypair::new();
             info!(
                 "Batch {}/{} contents: {:?}",
                 batch_no,
